--- conflicted
+++ resolved
@@ -6,7 +6,7 @@
 import matplotlib.pyplot as plt
 import numpy as np
 import pandas as pd
-from pythermalcomfort.models import pmv, set_tmp, two_nodes, adaptive_ashrae
+from pythermalcomfort.models import pmv
 from pythermalcomfort.utilities import v_relative, clo_dynamic
 from scipy import optimize
 
@@ -23,23 +23,18 @@
 
 def chart_selector(selected_model: str, function_selection: str):
 
-<<<<<<< HEAD
-def chart_selector(selected_model: str, chart_selected: str):
-=======
->>>>>>> 93c9f677
     list_charts = deepcopy(Models[selected_model].value.charts)
     if function_selection == Functionalities.Compare.value:
         if selected_model == Models.PMV_ashrae.name:
             list_charts = deepcopy(Models[selected_model].value.charts_compare)
 
     list_charts = [chart.name for chart in list_charts]
-
     drop_down_chart_dict = {
         "id": ElementsIDs.chart_selected.value,
         "question": TextHome.chart_selection.value,
         "options": list_charts,
         "multi": False,
-        "default": chart_selected,
+        "default": list_charts[0],
     }
 
     return generate_dropdown_inline(
@@ -223,302 +218,9 @@
         plot_bgcolor="white",
         margin=dict(l=40, r=40, t=40, b=40),
     )
-<<<<<<< HEAD
-    my_stringIObytes.seek(0)
-    my_base64_jpgData = base64.b64encode(my_stringIObytes.read()).decode()
-    plt.close("all")
-    return dmc.Image(
-        src=f"data:image/png;base64, {my_base64_jpgData}",
-        alt="Heat stress chart",
-        py=0,
-    )
-
-
-def SET_outputs_chart(
-    inputs: dict = None, calculate_ce: bool = False, p_atmospheric: int = 101325
-):
-    # Dry-bulb air temperature (x-axis)
-    tdb_values = np.arange(10, 40, 0.5, dtype=float).tolist()
-
-    # Prepare arrays for the outputs we want to plot
-    set_temp = []  # set_tmp()
-    skin_temp = []  # t_skin
-    core_temp = []  # t_core
-    clothing_temp = []  # t_cl
-    mean_body_temp = []  # t_body
-    total_skin_evaporative_heat_loss = []  # e_skin
-    sweat_evaporation_skin_heat_loss = []  # e_rsw
-    vapour_diffusion_skin_heat_loss = []  # e_diff
-    total_skin_senesible_heat_loss = []  # q_sensible
-    total_skin_heat_loss = []  # q_skin
-    heat_loss_respiration = []  # q_res
-    skin_wettedness = []  # w
-
-    # Extract common input values
-    tr = float(inputs[ElementsIDs.t_r_input.value])
-    vr = float(
-        v_relative(  # Ensure vr is scalar
-            v=inputs[ElementsIDs.v_input.value], met=inputs[ElementsIDs.met_input.value]
-        )
-    )
-    rh = float(inputs[ElementsIDs.rh_input.value])  # Ensure rh is scalar
-    met = float(inputs[ElementsIDs.met_input.value])  # Ensure met is scalar
-    clo = float(
-        clo_dynamic(  # Ensure clo is scalar
-            clo=inputs[ElementsIDs.clo_input.value], met=met
-        )
-    )
-
-    # Iterate through each temperature value and call set_tmp
-    for tdb in tdb_values:
-        set = set_tmp(
-            tdb=tdb,
-            tr=tr,
-            v=vr,
-            rh=rh,
-            met=met,
-            clo=clo,
-            wme=0,
-            limit_inputs=False,
-        )
-        set_temp.append(float(set))  # Convert np.float64 to float
-
-    # Iterate through each temperature value and call `two_nodes`
-    for tdb in tdb_values:
-        results = two_nodes(
-            tdb=tdb,
-            tr=tr,
-            v=vr,
-            rh=rh,
-            met=met,
-            clo=clo,
-            wme=0,
-        )
-        # Collect relevant data for each variable, converting to float
-        skin_temp.append(float(results["t_skin"]))  # Convert np.float64 to float
-        core_temp.append(float(results["t_core"]))  # Convert np.float64 to float
-        total_skin_evaporative_heat_loss.append(
-            float(results["e_skin"])
-        )  # Convert np.float64 to float
-        sweat_evaporation_skin_heat_loss.append(
-            float(results["e_rsw"])
-        )  # Convert np.float64 to float
-        vapour_diffusion_skin_heat_loss.append(
-            float(results["e_skin"] - results["e_rsw"])
-        )  # Convert np.float64 to float
-        total_skin_senesible_heat_loss.append(
-            float(results["q_sensible"])
-        )  # Convert np.float64 to float
-        total_skin_heat_loss.append(
-            float(results["q_skin"])
-        )  # Convert np.float64 to float
-        heat_loss_respiration.append(
-            float(results["q_res"])
-        )  # Convert np.float64 to float
-        skin_wettedness.append(
-            float(results["w"]) * 100
-        )  # Convert to percentage and float
-
-        # calculate clothing temperature t_cl
-        pressure_in_atmospheres = float(p_atmospheric / 101325)
-        r_clo = 0.155 * clo
-        f_a_cl = 1.0 + 0.15 * clo
-        h_cc = 3.0 * pow(pressure_in_atmospheres, 0.53)
-        h_fc = 8.600001 * pow((vr * pressure_in_atmospheres), 0.53)
-        h_cc = max(h_cc, h_fc)
-        if not calculate_ce and met > 0.85:
-            h_c_met = 5.66 * (met - 0.85) ** 0.39
-            h_cc = max(h_cc, h_c_met)
-        h_r = 4.7
-        h_t = h_r + h_cc
-        r_a = 1.0 / (f_a_cl * h_t)
-        t_op = (h_r * tr + h_cc * tdb) / h_t
-        clothing_temp.append(
-            float((r_a * results["t_skin"] + r_clo * t_op) / (r_a + r_clo))
-        )
-        # calculate mean body temperature t_body
-        alfa = 0.1
-        mean_body_temp.append(
-            float(alfa * results["t_skin"] + (1 - alfa) * results["t_core"])
-        )
-
-    # Create the figure and axis
-    fig, ax1 = plt.subplots(figsize=(8, 6))
-
-    # Plot temperature-related variables on the left y-axis
-    ax1.plot(tdb_values, set_temp, label="SET temperature", color="blue")
-    ax1.plot(tdb_values, skin_temp, label="Skin temperature", color="cyan")
-    ax1.plot(tdb_values, core_temp, label="Core temperature", color="green")
-    ax1.plot(tdb_values, clothing_temp, label="Clothing temperature", color="magenta")
-    ax1.plot(tdb_values, mean_body_temp, label="Mean body temperature", color="brown")
-
-    # Set labels for the left y-axis
-    ax1.set_xlabel("Dry-bulb air temperature [°C]")
-    ax1.set_ylabel("Dry-bulb air temperature [°C]")
-    ax1.set_ylim(22, 38)
-
-    # Create a secondary y-axis
-    ax2 = ax1.twinx()
-
-    # Plot heat loss-related variables on the right y-axis
-    ax2.plot(
-        tdb_values,
-        total_skin_evaporative_heat_loss,
-        label="Total skin evaporative heat loss",
-        color="black",
-    )
-    ax2.plot(
-        tdb_values,
-        sweat_evaporation_skin_heat_loss,
-        label="Sweat evaporation skin heat loss",
-        color="red",
-    )
-    ax2.plot(
-        tdb_values,
-        vapour_diffusion_skin_heat_loss,
-        label="Vapour diffusion skin heat loss",
-        color="yellow",
-    )
-    ax2.plot(
-        tdb_values,
-        total_skin_senesible_heat_loss,
-        label="Total skin senesible heat loss",
-        color="purple",
-    )
-    ax2.plot(
-        tdb_values, total_skin_heat_loss, label="Total skin heat loss", color="pink"
-    )
-    ax2.plot(
-        tdb_values, heat_loss_respiration, label="Heat loss respiration", color="grey"
-    )
-    ax2.plot(tdb_values, skin_wettedness, label="Skin wettedness [%]", color="orange")
-
-    # Set labels for the right y-axis
-    ax2.set_ylabel("Heat Loss [W/m²] / Skin wettedness [%]")
-    ax2.set_ylim(0, 100)
-
-    # Combine legends from both axes and place them below the plot
-    lines_1, labels_1 = ax1.get_legend_handles_labels()
-    lines_2, labels_2 = ax2.get_legend_handles_labels()
-    ax1.legend(
-        lines_1 + lines_2,
-        labels_1 + labels_2,
-        loc="upper center",
-        bbox_to_anchor=(0.5, -0.15),
-        fancybox=True,
-        shadow=False,
-        ncol=3,  # Set ncol to 3 to arrange in 3 columns
-    )
-
-    # Apply a tight layout
-    plt.tight_layout()
-
-    # Save the plot as an image in memory
-    buffer = io.BytesIO()
-    plt.savefig(buffer, format="png", dpi=300)
-    buffer.seek(0)
-    img_base64 = base64.b64encode(buffer.read()).decode()
-    plt.close()
-
-    return dmc.Image(
-        src=f"data:image/png;base64,{img_base64}", alt="SET Outputs Chart", py=0
-    )
-
-
-def pmot_ot_adaptive_ashrae(inputs: dict = None, model: str = "ashrae"):
-    results = []
-    air_temperature = inputs[ElementsIDs.t_db_input.value]  # Air Temperature
-    mean_radiant_temp = inputs[ElementsIDs.t_r_input.value]  # Mean Radiant Temperature
-    prevailing_mean_outdoor_temp = inputs[
-        ElementsIDs.t_rm_input.value
-    ]  # Prevailing Mean Outdoor Temperature
-    air_speed = inputs[ElementsIDs.v_input.value]  # Air Speed
-    units = inputs[ElementsIDs.UNIT_TOGGLE.value]  # unit（IP or SI）
-    operative_temperature = (
-        air_temperature + mean_radiant_temp
-    ) / 2  # I do not know how to calculate 'operative_temperature', and assume it equals (air_temperature + mean_radiant_temp) / 2
-    outdoor_temp_range = np.arange(
-        10, 36, 1
-    )  # the range of outdoor_temp_range is (10, 35)
-
-    # Traverse the temperature range and calculate the corresponding comfort range
-    for t_running_mean in outdoor_temp_range:
-        adaptive = adaptive_ashrae(
-            tdb=air_temperature,
-            tr=mean_radiant_temp,
-            t_running_mean=t_running_mean,
-            v=air_speed,
-        )
-        results.append(
-            {
-                "prevailing_mean_outdoor_temp": t_running_mean,
-                "tmp_cmf_80_low": round(adaptive.tmp_cmf_80_low, 2),
-                "tmp_cmf_80_up": round(adaptive.tmp_cmf_80_up, 2),
-                "tmp_cmf_90_low": round(adaptive.tmp_cmf_90_low, 2),
-                "tmp_cmf_90_up": round(adaptive.tmp_cmf_90_up, 2),
-            }
-        )
-
-    df = pd.DataFrame(results)
-
-    # Create image
-    fig, ax = plt.subplots(figsize=(6, 4))
-
-    # Draw blue areas with 80% and 90% acceptance ranges
-    ax.fill_between(
-        df["prevailing_mean_outdoor_temp"],
-        df["tmp_cmf_80_low"],
-        df["tmp_cmf_80_up"],
-        color="lightblue",
-        label="80% Acceptability",
-    )
-    ax.fill_between(
-        df["prevailing_mean_outdoor_temp"],
-        df["tmp_cmf_90_low"],
-        df["tmp_cmf_90_up"],
-        color="blue",
-        label="90% Acceptability",
-    )
-
-    # Draw red dots：Operative Temperature and Prevailing Mean Outdoor Temperature
-    ax.scatter(
-        prevailing_mean_outdoor_temp,
-        operative_temperature,
-        color="red",
-        label="Current Condition",
-    )
-
-    # Set the axis label and range
-    ax.set_xlabel("Prevailing Mean Outdoor Temperature (°C)")
-    ax.set_ylabel("Operative Temperature (°C)")
-    ax.set_xlim(10, 35)
-    ax.set_ylim(df["tmp_cmf_80_low"].min(), df["tmp_cmf_80_up"].max())
-
-    # Displays legends and grids
-    ax.legend()
-    ax.grid(True)
-
-    plt.tight_layout()
-
-    # Save the image as base64 encoding
-    my_stringIObytes = io.BytesIO()
-    plt.savefig(my_stringIObytes, format="png", dpi=300, bbox_inches="tight")
-    my_stringIObytes.seek(0)
-    my_base64_jpgData = base64.b64encode(my_stringIObytes.read()).decode()
-
-    # Close the currently drawn image to prevent memory leaks
-    plt.close(fig)
-
-    return dmc.Image(
-        src=f"data:image/png;base64, {my_base64_jpgData}",
-        alt="Adaptive chart",
-        py=0,
-    )
-=======
 
     # Add grid lines and make the spines invisible
     fig.update_xaxes(showgrid=True, gridwidth=1, gridcolor="rgba(0, 0, 0, 0.2)")
     fig.update_yaxes(showgrid=True, gridwidth=1, gridcolor="rgba(0, 0, 0, 0.2)")
 
-    return fig
->>>>>>> 93c9f677
+    return fig