import dash_bootstrap_components as dbc
from dash import dcc, html


<<<<<<< HEAD
def generate_dropdown_inline(questions_to_display, value=None, clearable=True):
    value = (
        value
        if value is not None
        else (
            "Temperature vs. Relative Humidity"
            if questions_to_display["options"]
            else None
        )
    )

=======
def generate_dropdown_inline(
    questions_to_display, value=None, clearable=True, only_dropdown=False
):
    dropdown = dbc.Col(
        dcc.Dropdown(
            options=questions_to_display["options"],
            value=(value if value is not None else questions_to_display["default"]),
            multi=questions_to_display["multi"],
            id=questions_to_display["id"],
            optionHeight=30,
            # todo when possible, avoid using inline styles. Define a global style for the dropdowns
            style={"lineHeight": "1.1rem"},
            clearable=clearable,
        ),
    )
    if only_dropdown:
        return dropdown
>>>>>>> 42ab7b43
    return dbc.Row(
        [
            dbc.Col(
                html.Label(
                    questions_to_display["question"],
                    className="py-2",
                ),
                width="auto",
            ),
<<<<<<< HEAD
            dbc.Col(
                dcc.Dropdown(
                    options=questions_to_display["options"],
                    value=value,
                    multi=questions_to_display["multi"],
                    id=questions_to_display["id"],
                    optionHeight=30,
                    # todo when possible, avoid using inline styles. Define a global style for the dropdowns
                    style={"lineHeight": "1.1rem"},
                    clearable=clearable,
                ),
            ),
=======
            dropdown,
>>>>>>> 42ab7b43
        ],
        className="pb-2",
    )


def generate_dropdown_selection(
    questions_to_display, value=None, clearable=True, only_dropdown=False
):
    dropdown = dbc.Col(
        dcc.Dropdown(
            options=questions_to_display["options"],
            value=(value if value is not None else questions_to_display["default"]),
            multi=questions_to_display["multi"],
            id=questions_to_display["id"],
            optionHeight=30,
            style={"lineHeight": "1.1rem", "fontSize": "14px"},
            clearable=clearable,
        ),
    )
    return dropdown<|MERGE_RESOLUTION|>--- conflicted
+++ resolved
@@ -2,19 +2,6 @@
 from dash import dcc, html
 
 
-<<<<<<< HEAD
-def generate_dropdown_inline(questions_to_display, value=None, clearable=True):
-    value = (
-        value
-        if value is not None
-        else (
-            "Temperature vs. Relative Humidity"
-            if questions_to_display["options"]
-            else None
-        )
-    )
-
-=======
 def generate_dropdown_inline(
     questions_to_display, value=None, clearable=True, only_dropdown=False
 ):
@@ -32,7 +19,6 @@
     )
     if only_dropdown:
         return dropdown
->>>>>>> 42ab7b43
     return dbc.Row(
         [
             dbc.Col(
@@ -42,22 +28,7 @@
                 ),
                 width="auto",
             ),
-<<<<<<< HEAD
-            dbc.Col(
-                dcc.Dropdown(
-                    options=questions_to_display["options"],
-                    value=value,
-                    multi=questions_to_display["multi"],
-                    id=questions_to_display["id"],
-                    optionHeight=30,
-                    # todo when possible, avoid using inline styles. Define a global style for the dropdowns
-                    style={"lineHeight": "1.1rem"},
-                    clearable=clearable,
-                ),
-            ),
-=======
             dropdown,
->>>>>>> 42ab7b43
         ],
         className="pb-2",
     )
