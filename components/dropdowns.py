from components.drop_down_inline import (
    generate_dropdown_inline,
)
from utils.my_config_file import (
    ElementsIDs,
    Models,
)
from utils.website_text import TextHome

options: list = []

for model in Models:
    option_dict: dict = {"value": model.name, "label": model.value.name}
    options.append(option_dict)


<<<<<<< HEAD
def model_selection(selected_model=None):
    dd_model = {
        "id": ElementsIDs.MODEL_SELECTION.value,
        "question": TextHome.model_selection.value,
        "options": options,
        "multi": False,
        "default": selected_model or Models.PMV_ashrae.name,
    }
    return generate_dropdown_inline(dd_model, clearable=False)


adaptive_en_air_speed = {
    "id": ElementsIDs.ADAPTIVE_EN_SPEED_SELECTION.value,
    "question": TextHome.speed_selection.value,
    "options": [
        AdaptiveENSpeeds.lower_than_06.value,
        AdaptiveENSpeeds.speed_06.value,
        AdaptiveENSpeeds.speed_09.value,
        AdaptiveENSpeeds.speed_12.value,
    ],
    "multi": False,
    "default": AdaptiveENSpeeds.speed_06.value,
}

pmv_en_humidity_selection = {
    "id": ElementsIDs.HUMIDITY_SELECTION.value,
    "question": "",
    "options": [
        HumiditySelection.relative_humidity.value,
        HumiditySelection.humidity_ratio.value,
        HumiditySelection.dew_point.value,
        HumiditySelection.wet_bulb.value,
        HumiditySelection.vapor_pressure.value,
    ],
    "multi": False,
    "default": HumiditySelection.relative_humidity.value,
}

pmv_en_metabolic_selection = {
    "id": ElementsIDs.METABOLIC_RATE_SELECTION.value,
    "question": "",
    "options": [
        MetabolicRateSelection.sleeping.value,
        MetabolicRateSelection.reclining.value,
        MetabolicRateSelection.seated_quiet.value,
        MetabolicRateSelection.reading_seated.value,
        MetabolicRateSelection.writing.value,
        MetabolicRateSelection.typing.value,
        MetabolicRateSelection.standing_relaxed.value,
        MetabolicRateSelection.filing_seated.value,
        MetabolicRateSelection.flying_aircraft_routine.value,
        MetabolicRateSelection.filing_standing.value,
        MetabolicRateSelection.driving_car.value,
        MetabolicRateSelection.walking_about.value,
        MetabolicRateSelection.cooking.value,
        MetabolicRateSelection.table_sawing.value,
        MetabolicRateSelection.walking_2mph.value,
        MetabolicRateSelection.lifting_packing.value,
        MetabolicRateSelection.seated_heavy_limb_movement.value,
        MetabolicRateSelection.light_machine_work.value,
        MetabolicRateSelection.flying_aircraft_combat.value,
        MetabolicRateSelection.walking_3mph.value,
        MetabolicRateSelection.house_cleaning.value,
        MetabolicRateSelection.driving_heavy_vehicle.value,
        MetabolicRateSelection.dancing.value,
        MetabolicRateSelection.calisthenics.value,
        MetabolicRateSelection.walking_4mph.value,
        MetabolicRateSelection.tennis.value,
        MetabolicRateSelection.heavy_machine_work.value,
        MetabolicRateSelection.handling_100lb_bags.value,
    ],
    "multi": False,
    "default": MetabolicRateSelection.sleeping.value,
}

pmv_en_clothing_selection = {
    "id": ElementsIDs.CLOTHING_SELECTION.value,
    "question": "",
    "options": [
        ClothingSelection.walking_shorts_short_sleeve.value,
        ClothingSelection.typical_summer_indoor.value,
        ClothingSelection.knee_skirt_short_sleeve.value,
        ClothingSelection.trousers_short_sleeve.value,
        ClothingSelection.trousers_long_sleeve.value,
        ClothingSelection.knee_skirt_long_sleeve.value,
        ClothingSelection.sweat_pants_sweatshirt.value,
        ClothingSelection.jacket_trousers_long_sleeve.value,
        ClothingSelection.typical_winter_indoor.value,
    ],
    "multi": False,
    "default": ClothingSelection.walking_shorts_short_sleeve.value,
}

fans_and_heat_metabolic_selection = {
    "id": ElementsIDs.METABOLIC_RATE_SELECTION.value,
    "question": "",
    "options": [
        MetabolicRateSelection.sleeping.value,
        MetabolicRateSelection.reclining.value,
        MetabolicRateSelection.seated_quiet.value,
        MetabolicRateSelection.reading_seated.value,
        MetabolicRateSelection.writing.value,
        MetabolicRateSelection.typing.value,
        MetabolicRateSelection.standing_relaxed.value,
        MetabolicRateSelection.filing_seated.value,
        MetabolicRateSelection.flying_aircraft_routine.value,
        MetabolicRateSelection.filing_standing.value,
        MetabolicRateSelection.driving_car.value,
        MetabolicRateSelection.walking_about.value,
        MetabolicRateSelection.cooking.value,
        MetabolicRateSelection.table_sawing.value,
        MetabolicRateSelection.walking_2mph.value,
        MetabolicRateSelection.lifting_packing.value,
        MetabolicRateSelection.seated_heavy_limb_movement.value,
        MetabolicRateSelection.light_machine_work.value,
        MetabolicRateSelection.flying_aircraft_combat.value,
        MetabolicRateSelection.walking_3mph.value,
        MetabolicRateSelection.house_cleaning.value,
        MetabolicRateSelection.driving_heavy_vehicle.value,
        MetabolicRateSelection.dancing.value,
        MetabolicRateSelection.calisthenics.value,
        MetabolicRateSelection.walking_4mph.value,
        MetabolicRateSelection.tennis.value,
        MetabolicRateSelection.heavy_machine_work.value,
        MetabolicRateSelection.handling_100lb_bags.value,
    ],
    "multi": False,
    "default": MetabolicRateSelection.sleeping.value,
}

fans_and_heat_clothing_selection = {
    "id": ElementsIDs.CLOTHING_SELECTION.value,
    "question": "",
    "options": [
        ClothingSelection.walking_shorts_short_sleeve.value,
        ClothingSelection.typical_summer_indoor.value,
        ClothingSelection.knee_skirt_short_sleeve.value,
        ClothingSelection.trousers_short_sleeve.value,
        ClothingSelection.trousers_long_sleeve.value,
        ClothingSelection.knee_skirt_long_sleeve.value,
        ClothingSelection.sweat_pants_sweatshirt.value,
        ClothingSelection.jacket_trousers_long_sleeve.value,
        ClothingSelection.typical_winter_indoor.value,
    ],
    "multi": False,
    "default": ClothingSelection.walking_shorts_short_sleeve.value,
}

phs_metabolic_selection = {
    "id": ElementsIDs.METABOLIC_RATE_SELECTION.value,
    "question": "",
    "options": [
        MetabolicRateSelection.sleeping.value,
        MetabolicRateSelection.reclining.value,
        MetabolicRateSelection.seated_quiet.value,
        MetabolicRateSelection.reading_seated.value,
        MetabolicRateSelection.writing.value,
        MetabolicRateSelection.typing.value,
        MetabolicRateSelection.standing_relaxed.value,
        MetabolicRateSelection.filing_seated.value,
        MetabolicRateSelection.flying_aircraft_routine.value,
        MetabolicRateSelection.filing_standing.value,
        MetabolicRateSelection.driving_car.value,
        MetabolicRateSelection.walking_about.value,
        MetabolicRateSelection.cooking.value,
        MetabolicRateSelection.table_sawing.value,
        MetabolicRateSelection.walking_2mph.value,
        MetabolicRateSelection.lifting_packing.value,
        MetabolicRateSelection.seated_heavy_limb_movement.value,
        MetabolicRateSelection.light_machine_work.value,
        MetabolicRateSelection.flying_aircraft_combat.value,
        MetabolicRateSelection.walking_3mph.value,
        MetabolicRateSelection.house_cleaning.value,
        MetabolicRateSelection.driving_heavy_vehicle.value,
        MetabolicRateSelection.dancing.value,
        MetabolicRateSelection.calisthenics.value,
        MetabolicRateSelection.walking_4mph.value,
        MetabolicRateSelection.tennis.value,
        MetabolicRateSelection.heavy_machine_work.value,
        MetabolicRateSelection.handling_100lb_bags.value,
    ],
    "multi": False,
    "default": MetabolicRateSelection.sleeping.value,
}

phs_clothing_selection = {
    "id": ElementsIDs.CLOTHING_SELECTION.value,
    "question": "",
    "options": [
        ClothingSelection.walking_shorts_short_sleeve.value,
        ClothingSelection.typical_summer_indoor.value,
        ClothingSelection.knee_skirt_short_sleeve.value,
        ClothingSelection.trousers_short_sleeve.value,
        ClothingSelection.trousers_long_sleeve.value,
        ClothingSelection.knee_skirt_long_sleeve.value,
        ClothingSelection.sweat_pants_sweatshirt.value,
        ClothingSelection.jacket_trousers_long_sleeve.value,
        ClothingSelection.typical_winter_indoor.value,
    ],
    "multi": False,
    "default": ClothingSelection.walking_shorts_short_sleeve.value,
}

pmv_ashrae_speed_selection = {
    "id": ElementsIDs.PMV_ASHRAE_SPEED_SELECTION.value,
    "question": "",
    "options": [
        ModelInputsSelectionSpeedASHRAE55.no_local_control.value,
        ModelInputsSelectionSpeedASHRAE55.local_control.value,
    ],
    "multi": False,
    "default": ModelInputsSelectionSpeedASHRAE55.no_local_control.value,
}

pmv_ashrae_humidity_selection = {
    "id": ElementsIDs.HUMIDITY_SELECTION.value,
    "question": "",
    "options": [
        HumiditySelection.relative_humidity.value,
        HumiditySelection.humidity_ratio.value,
        HumiditySelection.dew_point.value,
        HumiditySelection.wet_bulb.value,
        HumiditySelection.vapor_pressure.value,
    ],
    "multi": False,
    "default": HumiditySelection.relative_humidity.value,
}

pmv_ashrae_metabolic_selection = {
    "id": ElementsIDs.METABOLIC_RATE_SELECTION.value,
    "question": "",
    "options": [
        MetabolicRateSelection.sleeping.value,
        MetabolicRateSelection.reclining.value,
        MetabolicRateSelection.seated_quiet.value,
        MetabolicRateSelection.reading_seated.value,
        MetabolicRateSelection.writing.value,
        MetabolicRateSelection.typing.value,
        MetabolicRateSelection.standing_relaxed.value,
        MetabolicRateSelection.filing_seated.value,
        MetabolicRateSelection.flying_aircraft_routine.value,
        MetabolicRateSelection.filing_standing.value,
        MetabolicRateSelection.driving_car.value,
        MetabolicRateSelection.walking_about.value,
        MetabolicRateSelection.cooking.value,
        MetabolicRateSelection.table_sawing.value,
        MetabolicRateSelection.walking_2mph.value,
        MetabolicRateSelection.lifting_packing.value,
        MetabolicRateSelection.seated_heavy_limb_movement.value,
        MetabolicRateSelection.light_machine_work.value,
        MetabolicRateSelection.flying_aircraft_combat.value,
        MetabolicRateSelection.walking_3mph.value,
        MetabolicRateSelection.house_cleaning.value,
        MetabolicRateSelection.driving_heavy_vehicle.value,
        MetabolicRateSelection.dancing.value,
        MetabolicRateSelection.calisthenics.value,
        MetabolicRateSelection.walking_4mph.value,
        MetabolicRateSelection.tennis.value,
        MetabolicRateSelection.heavy_machine_work.value,
        MetabolicRateSelection.handling_100lb_bags.value,
    ],
    "multi": False,
    "default": MetabolicRateSelection.sleeping.value,
}

pmv_ashare_clothing_selection = {
    "id": ElementsIDs.CLOTHING_SELECTION.value,
    "question": "",
    "options": [
        ClothingSelection.walking_shorts_short_sleeve.value,
        ClothingSelection.typical_summer_indoor.value,
        ClothingSelection.knee_skirt_short_sleeve.value,
        ClothingSelection.trousers_short_sleeve.value,
        ClothingSelection.trousers_long_sleeve.value,
        ClothingSelection.knee_skirt_long_sleeve.value,
        ClothingSelection.sweat_pants_sweatshirt.value,
        ClothingSelection.jacket_trousers_long_sleeve.value,
        ClothingSelection.typical_winter_indoor.value,
    ],
    "multi": False,
    "default": ClothingSelection.walking_shorts_short_sleeve.value,
}


def En16798_air_speed_selection():
    return generate_dropdown_inputs_inline(adaptive_en_air_speed, clearable=False)


def En16798_relative_humidity_selection():
    return generate_dropdown_inputs_inline(pmv_en_humidity_selection, clearable=False)


def En16798_relative_metabolic_selection():
    return generate_dropdown_inputs_inline(pmv_en_metabolic_selection, clearable=False)


def En16798_relative_clothing_selection():
    return generate_dropdown_inputs_inline(pmv_en_clothing_selection, clearable=False)


def Fans_heat_metabolic_selection():
    return generate_dropdown_inputs_inline(
        fans_and_heat_metabolic_selection, clearable=False
    )


def Fans_heat_clothing_selection():
    return generate_dropdown_inputs_inline(
        fans_and_heat_clothing_selection, clearable=False
    )


def Phs_metabolic_selection():
    return generate_dropdown_inputs_inline(
        fans_and_heat_metabolic_selection, clearable=False
    )


def Phs_clothing_selection():
    return generate_dropdown_inputs_inline(
        fans_and_heat_clothing_selection, clearable=False
    )


def ashrae_speed_selection():
    return generate_dropdown_inputs_inline(pmv_ashrae_speed_selection, clearable=False)


def ashrae_humidity_selection():
    return generate_dropdown_inputs_inline(
        pmv_ashrae_humidity_selection, clearable=False
    )


def ashrae_metabolic_selection():
    return generate_dropdown_inputs_inline(
        pmv_ashrae_metabolic_selection, clearable=False
    )


def ashare_clothing_selection():
    return generate_dropdown_inputs_inline(
        pmv_ashare_clothing_selection, clearable=False
    )
=======
def model_selection():
    return generate_dropdown_inline(dd_model, clearable=False)
>>>>>>> 42ab7b43
<|MERGE_RESOLUTION|>--- conflicted
+++ resolved
@@ -14,7 +14,6 @@
     options.append(option_dict)
 
 
-<<<<<<< HEAD
 def model_selection(selected_model=None):
     dd_model = {
         "id": ElementsIDs.MODEL_SELECTION.value,
@@ -23,343 +22,4 @@
         "multi": False,
         "default": selected_model or Models.PMV_ashrae.name,
     }
-    return generate_dropdown_inline(dd_model, clearable=False)
-
-
-adaptive_en_air_speed = {
-    "id": ElementsIDs.ADAPTIVE_EN_SPEED_SELECTION.value,
-    "question": TextHome.speed_selection.value,
-    "options": [
-        AdaptiveENSpeeds.lower_than_06.value,
-        AdaptiveENSpeeds.speed_06.value,
-        AdaptiveENSpeeds.speed_09.value,
-        AdaptiveENSpeeds.speed_12.value,
-    ],
-    "multi": False,
-    "default": AdaptiveENSpeeds.speed_06.value,
-}
-
-pmv_en_humidity_selection = {
-    "id": ElementsIDs.HUMIDITY_SELECTION.value,
-    "question": "",
-    "options": [
-        HumiditySelection.relative_humidity.value,
-        HumiditySelection.humidity_ratio.value,
-        HumiditySelection.dew_point.value,
-        HumiditySelection.wet_bulb.value,
-        HumiditySelection.vapor_pressure.value,
-    ],
-    "multi": False,
-    "default": HumiditySelection.relative_humidity.value,
-}
-
-pmv_en_metabolic_selection = {
-    "id": ElementsIDs.METABOLIC_RATE_SELECTION.value,
-    "question": "",
-    "options": [
-        MetabolicRateSelection.sleeping.value,
-        MetabolicRateSelection.reclining.value,
-        MetabolicRateSelection.seated_quiet.value,
-        MetabolicRateSelection.reading_seated.value,
-        MetabolicRateSelection.writing.value,
-        MetabolicRateSelection.typing.value,
-        MetabolicRateSelection.standing_relaxed.value,
-        MetabolicRateSelection.filing_seated.value,
-        MetabolicRateSelection.flying_aircraft_routine.value,
-        MetabolicRateSelection.filing_standing.value,
-        MetabolicRateSelection.driving_car.value,
-        MetabolicRateSelection.walking_about.value,
-        MetabolicRateSelection.cooking.value,
-        MetabolicRateSelection.table_sawing.value,
-        MetabolicRateSelection.walking_2mph.value,
-        MetabolicRateSelection.lifting_packing.value,
-        MetabolicRateSelection.seated_heavy_limb_movement.value,
-        MetabolicRateSelection.light_machine_work.value,
-        MetabolicRateSelection.flying_aircraft_combat.value,
-        MetabolicRateSelection.walking_3mph.value,
-        MetabolicRateSelection.house_cleaning.value,
-        MetabolicRateSelection.driving_heavy_vehicle.value,
-        MetabolicRateSelection.dancing.value,
-        MetabolicRateSelection.calisthenics.value,
-        MetabolicRateSelection.walking_4mph.value,
-        MetabolicRateSelection.tennis.value,
-        MetabolicRateSelection.heavy_machine_work.value,
-        MetabolicRateSelection.handling_100lb_bags.value,
-    ],
-    "multi": False,
-    "default": MetabolicRateSelection.sleeping.value,
-}
-
-pmv_en_clothing_selection = {
-    "id": ElementsIDs.CLOTHING_SELECTION.value,
-    "question": "",
-    "options": [
-        ClothingSelection.walking_shorts_short_sleeve.value,
-        ClothingSelection.typical_summer_indoor.value,
-        ClothingSelection.knee_skirt_short_sleeve.value,
-        ClothingSelection.trousers_short_sleeve.value,
-        ClothingSelection.trousers_long_sleeve.value,
-        ClothingSelection.knee_skirt_long_sleeve.value,
-        ClothingSelection.sweat_pants_sweatshirt.value,
-        ClothingSelection.jacket_trousers_long_sleeve.value,
-        ClothingSelection.typical_winter_indoor.value,
-    ],
-    "multi": False,
-    "default": ClothingSelection.walking_shorts_short_sleeve.value,
-}
-
-fans_and_heat_metabolic_selection = {
-    "id": ElementsIDs.METABOLIC_RATE_SELECTION.value,
-    "question": "",
-    "options": [
-        MetabolicRateSelection.sleeping.value,
-        MetabolicRateSelection.reclining.value,
-        MetabolicRateSelection.seated_quiet.value,
-        MetabolicRateSelection.reading_seated.value,
-        MetabolicRateSelection.writing.value,
-        MetabolicRateSelection.typing.value,
-        MetabolicRateSelection.standing_relaxed.value,
-        MetabolicRateSelection.filing_seated.value,
-        MetabolicRateSelection.flying_aircraft_routine.value,
-        MetabolicRateSelection.filing_standing.value,
-        MetabolicRateSelection.driving_car.value,
-        MetabolicRateSelection.walking_about.value,
-        MetabolicRateSelection.cooking.value,
-        MetabolicRateSelection.table_sawing.value,
-        MetabolicRateSelection.walking_2mph.value,
-        MetabolicRateSelection.lifting_packing.value,
-        MetabolicRateSelection.seated_heavy_limb_movement.value,
-        MetabolicRateSelection.light_machine_work.value,
-        MetabolicRateSelection.flying_aircraft_combat.value,
-        MetabolicRateSelection.walking_3mph.value,
-        MetabolicRateSelection.house_cleaning.value,
-        MetabolicRateSelection.driving_heavy_vehicle.value,
-        MetabolicRateSelection.dancing.value,
-        MetabolicRateSelection.calisthenics.value,
-        MetabolicRateSelection.walking_4mph.value,
-        MetabolicRateSelection.tennis.value,
-        MetabolicRateSelection.heavy_machine_work.value,
-        MetabolicRateSelection.handling_100lb_bags.value,
-    ],
-    "multi": False,
-    "default": MetabolicRateSelection.sleeping.value,
-}
-
-fans_and_heat_clothing_selection = {
-    "id": ElementsIDs.CLOTHING_SELECTION.value,
-    "question": "",
-    "options": [
-        ClothingSelection.walking_shorts_short_sleeve.value,
-        ClothingSelection.typical_summer_indoor.value,
-        ClothingSelection.knee_skirt_short_sleeve.value,
-        ClothingSelection.trousers_short_sleeve.value,
-        ClothingSelection.trousers_long_sleeve.value,
-        ClothingSelection.knee_skirt_long_sleeve.value,
-        ClothingSelection.sweat_pants_sweatshirt.value,
-        ClothingSelection.jacket_trousers_long_sleeve.value,
-        ClothingSelection.typical_winter_indoor.value,
-    ],
-    "multi": False,
-    "default": ClothingSelection.walking_shorts_short_sleeve.value,
-}
-
-phs_metabolic_selection = {
-    "id": ElementsIDs.METABOLIC_RATE_SELECTION.value,
-    "question": "",
-    "options": [
-        MetabolicRateSelection.sleeping.value,
-        MetabolicRateSelection.reclining.value,
-        MetabolicRateSelection.seated_quiet.value,
-        MetabolicRateSelection.reading_seated.value,
-        MetabolicRateSelection.writing.value,
-        MetabolicRateSelection.typing.value,
-        MetabolicRateSelection.standing_relaxed.value,
-        MetabolicRateSelection.filing_seated.value,
-        MetabolicRateSelection.flying_aircraft_routine.value,
-        MetabolicRateSelection.filing_standing.value,
-        MetabolicRateSelection.driving_car.value,
-        MetabolicRateSelection.walking_about.value,
-        MetabolicRateSelection.cooking.value,
-        MetabolicRateSelection.table_sawing.value,
-        MetabolicRateSelection.walking_2mph.value,
-        MetabolicRateSelection.lifting_packing.value,
-        MetabolicRateSelection.seated_heavy_limb_movement.value,
-        MetabolicRateSelection.light_machine_work.value,
-        MetabolicRateSelection.flying_aircraft_combat.value,
-        MetabolicRateSelection.walking_3mph.value,
-        MetabolicRateSelection.house_cleaning.value,
-        MetabolicRateSelection.driving_heavy_vehicle.value,
-        MetabolicRateSelection.dancing.value,
-        MetabolicRateSelection.calisthenics.value,
-        MetabolicRateSelection.walking_4mph.value,
-        MetabolicRateSelection.tennis.value,
-        MetabolicRateSelection.heavy_machine_work.value,
-        MetabolicRateSelection.handling_100lb_bags.value,
-    ],
-    "multi": False,
-    "default": MetabolicRateSelection.sleeping.value,
-}
-
-phs_clothing_selection = {
-    "id": ElementsIDs.CLOTHING_SELECTION.value,
-    "question": "",
-    "options": [
-        ClothingSelection.walking_shorts_short_sleeve.value,
-        ClothingSelection.typical_summer_indoor.value,
-        ClothingSelection.knee_skirt_short_sleeve.value,
-        ClothingSelection.trousers_short_sleeve.value,
-        ClothingSelection.trousers_long_sleeve.value,
-        ClothingSelection.knee_skirt_long_sleeve.value,
-        ClothingSelection.sweat_pants_sweatshirt.value,
-        ClothingSelection.jacket_trousers_long_sleeve.value,
-        ClothingSelection.typical_winter_indoor.value,
-    ],
-    "multi": False,
-    "default": ClothingSelection.walking_shorts_short_sleeve.value,
-}
-
-pmv_ashrae_speed_selection = {
-    "id": ElementsIDs.PMV_ASHRAE_SPEED_SELECTION.value,
-    "question": "",
-    "options": [
-        ModelInputsSelectionSpeedASHRAE55.no_local_control.value,
-        ModelInputsSelectionSpeedASHRAE55.local_control.value,
-    ],
-    "multi": False,
-    "default": ModelInputsSelectionSpeedASHRAE55.no_local_control.value,
-}
-
-pmv_ashrae_humidity_selection = {
-    "id": ElementsIDs.HUMIDITY_SELECTION.value,
-    "question": "",
-    "options": [
-        HumiditySelection.relative_humidity.value,
-        HumiditySelection.humidity_ratio.value,
-        HumiditySelection.dew_point.value,
-        HumiditySelection.wet_bulb.value,
-        HumiditySelection.vapor_pressure.value,
-    ],
-    "multi": False,
-    "default": HumiditySelection.relative_humidity.value,
-}
-
-pmv_ashrae_metabolic_selection = {
-    "id": ElementsIDs.METABOLIC_RATE_SELECTION.value,
-    "question": "",
-    "options": [
-        MetabolicRateSelection.sleeping.value,
-        MetabolicRateSelection.reclining.value,
-        MetabolicRateSelection.seated_quiet.value,
-        MetabolicRateSelection.reading_seated.value,
-        MetabolicRateSelection.writing.value,
-        MetabolicRateSelection.typing.value,
-        MetabolicRateSelection.standing_relaxed.value,
-        MetabolicRateSelection.filing_seated.value,
-        MetabolicRateSelection.flying_aircraft_routine.value,
-        MetabolicRateSelection.filing_standing.value,
-        MetabolicRateSelection.driving_car.value,
-        MetabolicRateSelection.walking_about.value,
-        MetabolicRateSelection.cooking.value,
-        MetabolicRateSelection.table_sawing.value,
-        MetabolicRateSelection.walking_2mph.value,
-        MetabolicRateSelection.lifting_packing.value,
-        MetabolicRateSelection.seated_heavy_limb_movement.value,
-        MetabolicRateSelection.light_machine_work.value,
-        MetabolicRateSelection.flying_aircraft_combat.value,
-        MetabolicRateSelection.walking_3mph.value,
-        MetabolicRateSelection.house_cleaning.value,
-        MetabolicRateSelection.driving_heavy_vehicle.value,
-        MetabolicRateSelection.dancing.value,
-        MetabolicRateSelection.calisthenics.value,
-        MetabolicRateSelection.walking_4mph.value,
-        MetabolicRateSelection.tennis.value,
-        MetabolicRateSelection.heavy_machine_work.value,
-        MetabolicRateSelection.handling_100lb_bags.value,
-    ],
-    "multi": False,
-    "default": MetabolicRateSelection.sleeping.value,
-}
-
-pmv_ashare_clothing_selection = {
-    "id": ElementsIDs.CLOTHING_SELECTION.value,
-    "question": "",
-    "options": [
-        ClothingSelection.walking_shorts_short_sleeve.value,
-        ClothingSelection.typical_summer_indoor.value,
-        ClothingSelection.knee_skirt_short_sleeve.value,
-        ClothingSelection.trousers_short_sleeve.value,
-        ClothingSelection.trousers_long_sleeve.value,
-        ClothingSelection.knee_skirt_long_sleeve.value,
-        ClothingSelection.sweat_pants_sweatshirt.value,
-        ClothingSelection.jacket_trousers_long_sleeve.value,
-        ClothingSelection.typical_winter_indoor.value,
-    ],
-    "multi": False,
-    "default": ClothingSelection.walking_shorts_short_sleeve.value,
-}
-
-
-def En16798_air_speed_selection():
-    return generate_dropdown_inputs_inline(adaptive_en_air_speed, clearable=False)
-
-
-def En16798_relative_humidity_selection():
-    return generate_dropdown_inputs_inline(pmv_en_humidity_selection, clearable=False)
-
-
-def En16798_relative_metabolic_selection():
-    return generate_dropdown_inputs_inline(pmv_en_metabolic_selection, clearable=False)
-
-
-def En16798_relative_clothing_selection():
-    return generate_dropdown_inputs_inline(pmv_en_clothing_selection, clearable=False)
-
-
-def Fans_heat_metabolic_selection():
-    return generate_dropdown_inputs_inline(
-        fans_and_heat_metabolic_selection, clearable=False
-    )
-
-
-def Fans_heat_clothing_selection():
-    return generate_dropdown_inputs_inline(
-        fans_and_heat_clothing_selection, clearable=False
-    )
-
-
-def Phs_metabolic_selection():
-    return generate_dropdown_inputs_inline(
-        fans_and_heat_metabolic_selection, clearable=False
-    )
-
-
-def Phs_clothing_selection():
-    return generate_dropdown_inputs_inline(
-        fans_and_heat_clothing_selection, clearable=False
-    )
-
-
-def ashrae_speed_selection():
-    return generate_dropdown_inputs_inline(pmv_ashrae_speed_selection, clearable=False)
-
-
-def ashrae_humidity_selection():
-    return generate_dropdown_inputs_inline(
-        pmv_ashrae_humidity_selection, clearable=False
-    )
-
-
-def ashrae_metabolic_selection():
-    return generate_dropdown_inputs_inline(
-        pmv_ashrae_metabolic_selection, clearable=False
-    )
-
-
-def ashare_clothing_selection():
-    return generate_dropdown_inputs_inline(
-        pmv_ashare_clothing_selection, clearable=False
-    )
-=======
-def model_selection():
-    return generate_dropdown_inline(dd_model, clearable=False)
->>>>>>> 42ab7b43
+    return generate_dropdown_inline(dd_model, clearable=False)