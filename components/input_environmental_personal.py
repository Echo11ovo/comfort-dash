--- conflicted
+++ resolved
@@ -11,14 +11,11 @@
     MetabolicRateSelection,
     ClothingSelection,
 )
-<<<<<<< HEAD
 from utils.website_text import (
     TextWarning,
 )
 import dash
 from components.show_results import display_results
-=======
->>>>>>> 1c3a4272
 
 
 def modal_custom_ensemble():
@@ -65,14 +62,10 @@
                             {
                                 "group": "Tops",
                                 "items": [
-<<<<<<< HEAD
                                     {
                                         "value": "0.08_T_shirt",
                                         "label": "T-shirt (0.08 clo)",
                                     },
-=======
-                                    {"value": "0.08_T_shirt", "label": "T-shirt"},
->>>>>>> 1c3a4272
                                     {
                                         "value": "0.12",
                                         "label": "Sleeveless scoop-neck blouse (0.12 clo)",
