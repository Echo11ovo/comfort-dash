--- conflicted
+++ resolved
@@ -307,11 +307,7 @@
 def input_environmental_personal(
     selected_model: str = "PMV_ashrae",
     units: str = UnitSystem.SI.value,
-<<<<<<< HEAD
-    url_params: dict = None,
-=======
     function_selection: str = Functionalities.Default.value,
->>>>>>> 93c9f677
 ):
     inputs = []
     all_inputs = set()
@@ -329,32 +325,6 @@
     model_inputs = Models[selected_model].value.inputs
     model_inputs = convert_units(model_inputs, units)
 
-<<<<<<< HEAD
-    values: ModelInputsInfo
-    for values in model_inputs:
-        # print(f"input_values: {values}")
-        if (
-            values.id == ElementsIDs.met_input.value
-            or values.id == ElementsIDs.clo_input.value
-        ):
-            inputs.append(create_autocomplete(values, url_params))
-        else:
-            # if the value is not in the URL params, use the default value
-            default_value = (
-                url_params.get(values.id, values.value) if url_params else values.value
-            )
-
-            input_filed = dmc.NumberInput(
-                label=values.name + " (" + values.unit + ")",
-                description=f"From {values.min} to {values.max}",
-                value=default_value,
-                min=values.min,
-                max=values.max,
-                step=values.step,
-                id=values.id,
-            )
-            inputs.append(input_filed)
-=======
     def shared_label_and_description(values):
         return dmc.Stack(
             [
@@ -444,7 +414,6 @@
     for input_id in all_inputs:
         if input_id not in [input_info.id for input_info in model_inputs]:
             inputs.append(html.Div(style={"display": "none"}, id=input_id))
->>>>>>> 93c9f677
 
     unit_toggle = dmc.Center(
         dmc.Switch(
@@ -550,22 +519,14 @@
     return opened, dash.no_update, "none", dash.no_update
 
 
-def create_autocomplete(values: ModelInputsInfo, url_params: dict):
-    default_value = (
-        url_params.get(values.id, values.value) if url_params else values.value
-    )
+def create_autocomplete(values: ModelInputsInfo):
     return dmc.Autocomplete(
         id=values.id,
         # label=f"{values.name} ({values.unit})",
         placeholder=f"Enter a value or select a {values.name}",
         data=[],
-<<<<<<< HEAD
-        value=str(default_value),
-        description=f"From {values.min} to {values.max}",
-=======
         value=str(values.value),
         # description=f"From {values.min} to {values.max}",
->>>>>>> 93c9f677
     )
 
 
