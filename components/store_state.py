import re
from urllib.parse import urlparse, parse_qs
from dash import no_update, ctx, dcc
from dash.dependencies import Input, Output, State, ALL


class ParsedURL:
    def __init__(self, path, query_params, fragment, path_parts):
        self.path = path  # The path part of the URL
        self.query_params = query_params  # Query parameters in the URL
        self.fragment = fragment  # The fragment part of the URL
        self.path_parts = path_parts  # The different parts of the URL path


class StoreState:
    def __init__(self, persist_ids, store_type="session"):
        """Initialize StoreState class, set the storage type for dcc.Store, and set persistent IDs."""
        self.store_type = store_type  # Set storage type
        self.persist_ids = persist_ids  # Set persistent IDs

    def get_store_component(self, store_id):
        """Return the dcc.Store component using the specified storage type."""
        return dcc.Store(id=store_id, storage_type=self.store_type)

    @staticmethod
    def save_state_to_store(store_data, key, value):
        """Save data to dcc.Store."""
        if store_data is None or not isinstance(store_data, dict):
            store_data = {}
        store_data[key] = value
        return store_data

    @staticmethod
    def load_state_from_store(store_data, key):
        """Read data from dcc.Store."""
        if store_data and key in store_data:
            return store_data[key]
        return None

    @staticmethod
    def parse_url(url):
        """Parse the URL and extract useful information, returning a ParsedURL object."""
        url = str(url)
        parsed_url = urlparse(url)
        query_params = parse_qs(parsed_url.query)
        path_parts = parsed_url.path.strip("/").split("/")

        # Return a ParsedURL object
        return ParsedURL(
            path=parsed_url.path,
            query_params=query_params,
            fragment=parsed_url.fragment,
            path_parts=path_parts,
        )

    def setup_dash_callbacks(self, app, store_id):
        """Set up Dash callbacks to manage dcc.Store data, supporting multiple dynamic input components."""

        @app.callback(
            Output(store_id, "data"),
            [Input(id, "value") for id in self.persist_ids],
            [Input("url", "href")],
            State(store_id, "data"),
            prevent_initial_call=True,
        )
        def manage_store_data(*args):
            print(args)
            *id, url, store_data = args

            if store_data is None:
                store_data = {}

            # Update store data with dynamic input values
            if ctx.triggered:
                triggered_id = ctx.triggered[0]["prop_id"].split(".")[0]

                # Save dynamic input values
                value = ctx.triggered[0]["value"]
                store_data = StoreState.save_state_to_store(
                    store_data, triggered_id, value
                )

                # Save URL
                if "url" in triggered_id:
                    parsed_url = StoreState.parse_url(url)

                    path = parsed_url.path
                    query_params = parsed_url.query_params
                    path_parts = parsed_url.path_parts

                    # Extract model and type based on URL path
                    if len(path_parts) == 2:
                        model = path_parts[0]
                        type_part = path_parts[1]
                        store_data = StoreState.save_state_to_store(
                            store_data, "model", model
                        )
                        store_data = StoreState.save_state_to_store(
                            store_data, "type", type_part
                        )
                    elif len(path_parts) == 1:
                        model = path_parts[0]
                        if model in ["single", "range", "compare"]:
                            store_data = StoreState.save_state_to_store(
                                store_data, "model", model
                            )
                        else:
                            store_data = StoreState.save_state_to_store(
                                store_data, "model", None
                            )
                        store_data = StoreState.save_state_to_store(
                            store_data, "type", None
                        )

                    for key, value in query_params.items():
                        value = value[0]
                        store_data = StoreState.save_state_to_store(
                            store_data, key, value
                        )

            return store_data

        @app.callback(
            [Output(id, "value") for id in self.persist_ids] + [Output("url", "href")],
            [Input(id, "value") for id in self.persist_ids] + [Input("url", "href")],
            State(store_id, "data"),
            prevent_initial_call=True,
        )
        def manage_data_and_url(*args):
            # Separate input parameters
            input_values = args[:len(self.persist_ids)]
            url = args[len(self.persist_ids)]
            store_data = args[-1]

            # Initialize the return values for input components, defaulting to no_update
            output_values = [no_update] * len(self.persist_ids)
            new_url = no_update

            # Check if any events were triggered
            if ctx.triggered:
                triggered_id = ctx.triggered[0]["prop_id"].split(".")[0]

                # Handle data storage and loading logic
                if store_data is None:
                    store_data = {}

                # If the triggered change is from input values
                if triggered_id in self.persist_ids:
                    store_data[triggered_id] = ctx.triggered[0]["value"]

                # If the triggered change is from URL
                elif triggered_id == "url":
                    parsed_url = StoreState.parse_url(url)

                    # Parse URL path and query parameters
                    path_parts = parsed_url.path_parts
                    query_params = parsed_url.query_params

                    # Update model and type based on the URL
                    if len(path_parts) == 2:
                        model = path_parts[0]
                        type_part = path_parts[1]
                        store_data["model"] = model
                        store_data["type"] = type_part
                    elif len(path_parts) == 1:
                        model = path_parts[0]
                        if model in ["single", "range", "compare"]:
                            store_data["model"] = model
                        else:
                            store_data["model"] = None
                        store_data["type"] = None

                    # Store query parameters
                    for key, value in query_params.items():
                        store_data[key] = value[0]

                # Load data into components
                for i, key in enumerate(self.persist_ids):
                    output_values[i] = store_data.get(key, no_update)

                # Update the URL
                url_tmp = store_data.get("url", None)
                model_tmp = store_data.get("model", None)
                type_tmp = store_data.get("type", None)

                if url_tmp:
                    url_match = re.match(r"^https?://[^/]+", url_tmp)
                    if url_match:
                        base_url = url_match.group(0)
                    else:
                        return output_values + [no_update]

                    if model_tmp in ["single", "range"]:
                        if not base_url.endswith("/"):
                            base_url += "/"
                        base_url += f"{model_tmp}?"
                    elif model_tmp == "compare":
                        if not base_url.endswith("/"):
                            base_url += "/"
                        base_url += f"{model_tmp}/{type_tmp}?"
                    else:
                        if not base_url.endswith("/"):
                            base_url += "/"

                    query_params = []
                    processed_keys = set()

<<<<<<< HEAD
                    for key, value in store_data.items():
                        if key not in ["url", "model", "compare"] and value is not None:
                            if key not in processed_keys:
                                query_params.append(f"{key}={value}")
                                processed_keys.add(key)
=======
                        for key, value in store_data.items():
                            if (
                                key not in ["url", "model", "compare"]
                                and value is not None
                            ):
                                if key not in processed_keys:
                                    query_params.append(f"{key}={value}")
                                    processed_keys.add(key)
>>>>>>> a688ae15

                    full_url = base_url
                    if query_params:
                        full_url += "&".join(query_params)

                    new_url = full_url

            return output_values + [new_url]<|MERGE_RESOLUTION|>--- conflicted
+++ resolved
@@ -2,7 +2,6 @@
 from urllib.parse import urlparse, parse_qs
 from dash import no_update, ctx, dcc
 from dash.dependencies import Input, Output, State, ALL
-
 
 class ParsedURL:
     def __init__(self, path, query_params, fragment, path_parts):
@@ -10,7 +9,6 @@
         self.query_params = query_params  # Query parameters in the URL
         self.fragment = fragment  # The fragment part of the URL
         self.path_parts = path_parts  # The different parts of the URL path
-
 
 class StoreState:
     def __init__(self, persist_ids, store_type="session"):
@@ -50,7 +48,7 @@
             path=parsed_url.path,
             query_params=query_params,
             fragment=parsed_url.fragment,
-            path_parts=path_parts,
+            path_parts=path_parts
         )
 
     def setup_dash_callbacks(self, app, store_id):
@@ -76,9 +74,7 @@
 
                 # Save dynamic input values
                 value = ctx.triggered[0]["value"]
-                store_data = StoreState.save_state_to_store(
-                    store_data, triggered_id, value
-                )
+                store_data = StoreState.save_state_to_store(store_data, triggered_id, value)
 
                 # Save URL
                 if "url" in triggered_id:
@@ -92,140 +88,112 @@
                     if len(path_parts) == 2:
                         model = path_parts[0]
                         type_part = path_parts[1]
-                        store_data = StoreState.save_state_to_store(
-                            store_data, "model", model
-                        )
-                        store_data = StoreState.save_state_to_store(
-                            store_data, "type", type_part
-                        )
+                        store_data = StoreState.save_state_to_store(store_data, "model", model)
+                        store_data = StoreState.save_state_to_store(store_data, "type", type_part)
                     elif len(path_parts) == 1:
                         model = path_parts[0]
                         if model in ["single", "range", "compare"]:
-                            store_data = StoreState.save_state_to_store(
-                                store_data, "model", model
-                            )
+                            store_data = StoreState.save_state_to_store(store_data, "model", model)
                         else:
-                            store_data = StoreState.save_state_to_store(
-                                store_data, "model", None
-                            )
-                        store_data = StoreState.save_state_to_store(
-                            store_data, "type", None
-                        )
+                            store_data = StoreState.save_state_to_store(store_data, "model", None)
+                        store_data = StoreState.save_state_to_store(store_data, "type", None)
 
                     for key, value in query_params.items():
                         value = value[0]
-                        store_data = StoreState.save_state_to_store(
-                            store_data, key, value
-                        )
+                        store_data = StoreState.save_state_to_store(store_data, key, value)
 
             return store_data
 
         @app.callback(
-            [Output(id, "value") for id in self.persist_ids] + [Output("url", "href")],
-            [Input(id, "value") for id in self.persist_ids] + [Input("url", "href")],
+            [Output(id, "value") for id in self.persist_ids],
+            Input(store_id, "modified_timestamp"),
             State(store_id, "data"),
             prevent_initial_call=True,
         )
-        def manage_data_and_url(*args):
-            # Separate input parameters
-            input_values = args[:len(self.persist_ids)]
-            url = args[len(self.persist_ids)]
-            store_data = args[-1]
+        def load_data(modified_timestamp, store_data):
+            if modified_timestamp:
 
-            # Initialize the return values for input components, defaulting to no_update
-            output_values = [no_update] * len(self.persist_ids)
-            new_url = no_update
-
-            # Check if any events were triggered
-            if ctx.triggered:
-                triggered_id = ctx.triggered[0]["prop_id"].split(".")[0]
-
-                # Handle data storage and loading logic
                 if store_data is None:
                     store_data = {}
 
-                # If the triggered change is from input values
-                if triggered_id in self.persist_ids:
-                    store_data[triggered_id] = ctx.triggered[0]["value"]
+                # Get the current number of dynamic input components
+                num_outputs = len(ctx.outputs_list)
 
-                # If the triggered change is from URL
-                elif triggered_id == "url":
-                    parsed_url = StoreState.parse_url(url)
+                # Initialize the output list, defaulting to no_update
+                input_values = [no_update] * num_outputs
 
-                    # Parse URL path and query parameters
-                    path_parts = parsed_url.path_parts
-                    query_params = parsed_url.query_params
+                # If stored data exists, update the corresponding component values based on the indices
+                if store_data:
+                    # Iterate through the key-value pairs in the stored data
+                    for key, value in store_data.items():
+                        # Iterate through all the output components, matching the stored data indices
+                        for i, output in enumerate(ctx.outputs_list):
+                            # If the component's id matches the key in the stored data, update the component's value
+                            if output["id"] == key:
+                                input_values[i] = value
 
-                    # Update model and type based on the URL
-                    if len(path_parts) == 2:
-                        model = path_parts[0]
-                        type_part = path_parts[1]
-                        store_data["model"] = model
-                        store_data["type"] = type_part
-                    elif len(path_parts) == 1:
-                        model = path_parts[0]
-                        if model in ["single", "range", "compare"]:
-                            store_data["model"] = model
+                return input_values
+
+            # If modified_timestamp is empty or invalid, return a list with no_update
+            return [no_update] * len(ctx.outputs_list)
+
+        # New feature, reflect to the URL
+        @app.callback(
+            Output("url", "href"),
+            [Input(id, "value") for id in self.persist_ids],
+            [Input("url", "href")],
+            State(store_id, "data"),
+            prevent_initial_call=True,
+        )
+        def update_url(*args):
+            *id, url, store_data = args
+
+            if ctx.triggered:
+                triggered_id = ctx.triggered[0]["prop_id"].split(".")[0]
+                if triggered_id == "url":
+                    return no_update
+
+                if store_data is not None:
+                    url_tmp = store_data.get("url", None)
+                    model_tmp = store_data.get("model", None)
+                    type_tmp = store_data.get("type", None)
+
+                    if url_tmp:
+                        url_match = re.match(r"^https?://[^/]+", url_tmp)
+                        if url_match:
+                            base_url = url_match.group(0)
                         else:
-                            store_data["model"] = None
-                        store_data["type"] = None
+                            return no_update
 
-                    # Store query parameters
-                    for key, value in query_params.items():
-                        store_data[key] = value[0]
+                        if model_tmp in ["single", "range"]:
+                            if not base_url.endswith("/"):
+                                base_url += "/"
+                            base_url += f"{model_tmp}?"
+                        elif model_tmp == "compare":
+                            if not base_url.endswith("/"):
+                                base_url += "/"
+                            base_url += f"{model_tmp}/{type_tmp}?"
+                        else:
+                            if not base_url.endswith("/"):
+                                base_url += "/"
 
-                # Load data into components
-                for i, key in enumerate(self.persist_ids):
-                    output_values[i] = store_data.get(key, no_update)
+                        query_params = []
+                        processed_keys = set()
 
-                # Update the URL
-                url_tmp = store_data.get("url", None)
-                model_tmp = store_data.get("model", None)
-                type_tmp = store_data.get("type", None)
-
-                if url_tmp:
-                    url_match = re.match(r"^https?://[^/]+", url_tmp)
-                    if url_match:
-                        base_url = url_match.group(0)
-                    else:
-                        return output_values + [no_update]
-
-                    if model_tmp in ["single", "range"]:
-                        if not base_url.endswith("/"):
-                            base_url += "/"
-                        base_url += f"{model_tmp}?"
-                    elif model_tmp == "compare":
-                        if not base_url.endswith("/"):
-                            base_url += "/"
-                        base_url += f"{model_tmp}/{type_tmp}?"
-                    else:
-                        if not base_url.endswith("/"):
-                            base_url += "/"
-
-                    query_params = []
-                    processed_keys = set()
-
-<<<<<<< HEAD
-                    for key, value in store_data.items():
-                        if key not in ["url", "model", "compare"] and value is not None:
-                            if key not in processed_keys:
-                                query_params.append(f"{key}={value}")
-                                processed_keys.add(key)
-=======
                         for key, value in store_data.items():
-                            if (
-                                key not in ["url", "model", "compare"]
-                                and value is not None
-                            ):
+                            if key not in ["url", "model", "compare"] and value is not None:
                                 if key not in processed_keys:
                                     query_params.append(f"{key}={value}")
                                     processed_keys.add(key)
->>>>>>> a688ae15
 
-                    full_url = base_url
-                    if query_params:
-                        full_url += "&".join(query_params)
+                        full_url = base_url
+                        if query_params:
+                            full_url += "&".join(query_params)
 
-                    new_url = full_url
+                        return full_url
+                    else:
+                        return no_update
+                else:
+                    return no_update
 
-            return output_values + [new_url]+            return no_update