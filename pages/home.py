--- conflicted
+++ resolved
@@ -22,25 +22,7 @@
     MyStores,
 )
 
-<<<<<<< HEAD
 from urllib.parse import parse_qs, urlencode
-
-
-=======
-from components.store_state import StoreState
-
-PERSIST_IDS = [
-    ElementsIDs.t_db_input.value,
-    ElementsIDs.t_r_input.value,
-    ElementsIDs.v_input.value,
-    ElementsIDs.rh_input.value,
-    ElementsIDs.met_input.value,
-    ElementsIDs.clo_input.value,
-]
-
-store_state = StoreState(PERSIST_IDS, store_type='local')
-store_id = 'input_environmental_personal'
->>>>>>> 5243628a
 
 dash.register_page(__name__, path=URLS.HOME.value)
 
@@ -82,13 +64,9 @@
                                 id=ElementsIDs.CHART_CONTAINER.value,
                             ),
                             dmc.Text(id=ElementsIDs.note_model.value),
-<<<<<<< HEAD
-                            #
+
                             # store_state.get_store_component(store_id),
-=======
-
-                            store_state.get_store_component(store_id),
->>>>>>> 5243628a
+
                             dcc.Location(id='url', refresh=False),
                         ],
                     ),
@@ -259,49 +237,4 @@
     Input(MyStores.input_data.value, "data"),
 )
 def update_outputs(inputs: dict):
-    return display_results(inputs)
-<<<<<<< HEAD
-=======
-
-
-@callback(
-    Output(store_id, "data", allow_duplicate=True),
-    [Input(id, "value") for id in PERSIST_IDS],
-    State(store_id, "data"),
-    prevent_initial_call=True,
-)
-def callback_update_local_storage(*args):
-    return store_state.update_local_storage(*args)
-
-
-@callback(
-    Output(store_id, "data", allow_duplicate=True),
-    [Input("url", "href")],
-    State(store_id, "data"),
-    prevent_initial_call=True,
-)
-def callback_update_store_from_url(url, store_data):
-    return store_state.update_store_from_url(url, store_data)
-
-
-# 添加 Dash 回调函数以调用 load_data 方法
-@callback(
-    [Output(id, 'value', allow_duplicate=True) for id in PERSIST_IDS],
-    Input(store_id, 'modified_timestamp'),
-    State(store_id, 'data'),
-    prevent_initial_call=True
-)
-def callback_load_data(modified_timestamp, store_data):
-    return store_state.load_data(modified_timestamp, store_data)
-
-
-# 添加 Dash 回调函数以调用 update_url 方法
-@callback(
-    Output('url', 'href'),
-    [Input(id, 'value') for id in PERSIST_IDS],
-    State(store_id, 'data'),
-    prevent_initial_call=True
-)
-def callback_update_url(*args):
-    return store_state.update_url(*args)
->>>>>>> 5243628a
+    return display_results(inputs)