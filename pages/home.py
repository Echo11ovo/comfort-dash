import dash
import dash_mantine_components as dmc
from dash import html, callback, Output, Input, no_update, State, ctx, dcc

from components.charts import (
    t_rh_pmv,
    chart_selector,
    SET_outputs_chart,
    pmot_ot_adaptive_ashrae,
)
from components.dropdowns import (
    model_selection,
)
from components.functionality_selection import functionality_selection
from components.input_environmental_personal import input_environmental_personal
from components.my_card import my_card
from components.show_results import display_results
from utils.get_inputs import get_inputs
from utils.my_config_file import (
    URLS,
    ElementsIDs,
    Dimensions,
    UnitSystem,
    Models,
    Charts,
    ChartsInfo,
    MyStores,
)
import plotly.graph_objects as go

from urllib.parse import parse_qs, urlencode


dash.register_page(__name__, path=URLS.HOME.value)

layout = dmc.Stack(
    [
        dmc.Grid(
            children=[
                dmc.GridCol(
                    model_selection(),
                    span={"base": 12, "sm": Dimensions.left_container_width.value},
                ),
                dmc.GridCol(
                    functionality_selection(),
                    span={"base": 12, "sm": Dimensions.right_container_width.value},
                ),
            ],
            gutter="xl",
        ),
        dmc.Grid(
            children=[
                my_card(
                    title="Inputs",
                    children=input_environmental_personal(),
                    id=ElementsIDs.INPUT_SECTION.value,
                    span={"base": 12, "sm": Dimensions.left_container_width.value},
                ),
                my_card(
                    title="Results",
                    children=dmc.Stack(
                        [
                            html.Div(
                                id=ElementsIDs.RESULTS_SECTION.value,
                            ),
                            html.Div(
                                id=ElementsIDs.charts_dropdown.value,
                                children=html.Div(id=ElementsIDs.chart_selected.value),
                            ),
                            html.Div(
                                id=ElementsIDs.CHART_CONTAINER.value,
                            ),
                            dmc.Text(id=ElementsIDs.note_model.value),
                            dcc.Location(id=ElementsIDs.URL.value, refresh=False),
                        ],
                    ),
                    span={"base": 12, "sm": Dimensions.right_container_width.value},
                ),
            ],
            gutter="xl",
        ),
    ]
)


# Todo adding reflecting value to the url
@callback(
    Output(MyStores.input_data.value, "data"),
    Output(ElementsIDs.URL.value, "search", allow_duplicate=True),
    Input(ElementsIDs.inputs_form.value, "n_clicks"),
    Input(ElementsIDs.inputs_form.value, "children"),
    Input(ElementsIDs.clo_input.value, "value"),
    Input(ElementsIDs.met_input.value, "value"),
    Input(ElementsIDs.UNIT_TOGGLE.value, "checked"),
    Input(ElementsIDs.chart_selected.value, "value"),
    Input(ElementsIDs.functionality_selection.value, "value"),
    State(ElementsIDs.MODEL_SELECTION.value, "value"),
    prevent_initial_call=True,
)
# save the inputs in the store, and update the URL
def update_store_inputs(
    form_clicks: int,
    form_content: dict,
    clo_value: float,
    met_value: float,
    units_selection: str,
    chart_selected: str,
    functionality_selection: str,
    selected_model: str,
):
    # if form_clicks is None:
    #     return no_update, no_update
    units = UnitSystem.IP.value if units_selection else UnitSystem.SI.value
    inputs = get_inputs(selected_model, form_content, units, functionality_selection)

    if ctx.triggered:
        triggered_id = ctx.triggered[0]["prop_id"].split(".")[0]
        if triggered_id == ElementsIDs.clo_input.value:
            inputs[ElementsIDs.clo_input.value] = float(clo_value)
        if triggered_id == ElementsIDs.met_input.value:
            inputs[ElementsIDs.met_input.value] = float(met_value)

    inputs[ElementsIDs.UNIT_TOGGLE.value] = units
    inputs[ElementsIDs.MODEL_SELECTION.value] = selected_model
    inputs[ElementsIDs.chart_selected.value] = chart_selected
    inputs[ElementsIDs.functionality_selection.value] = functionality_selection

    # encode the inputs to be used in the URL
    url_search = f"?{urlencode(inputs)}"
    # print(f"url_params: {url_data}")

    return inputs, url_search


# todo get the value from the url
@callback(
    Output(ElementsIDs.MODEL_SELECTION.value, "value"),
    Output(ElementsIDs.INPUT_SECTION.value, "children"),
<<<<<<< HEAD
    Output(ElementsIDs.chart_selected.value, "value"),
    Input(ElementsIDs.URL.value, "search"),
    State(MyStores.input_data.value, "data"),
    State(ElementsIDs.UNIT_TOGGLE.value, "checked"),
)
def update_model_and_inputs(url_search, stored_data, units_selection):
    # Parse URL parameters
    url_params = parse_qs(url_search.lstrip("?"))
    url_params = {k: v[0] if len(v) == 1 else v for k, v in url_params.items()}

    # If URL parameters exist, use them; otherwise, fall back to stored data
    params = url_params if url_params else (stored_data or {})

    # Get the selected model from params, or use the default if not found
    selected_model = params.get(
        ElementsIDs.MODEL_SELECTION.value, Models.PMV_ashrae.name
    )

    # Get the chart selected from URL parameters, or use default if not found
    chart_selected = params.get(
        ElementsIDs.chart_selected.value, Charts.t_rh.value.name
    )

    units = UnitSystem.IP.value if units_selection else UnitSystem.SI.value

    # Convert numeric strings to float
    for key, value in params.items():
        try:
            params[key] = float(value)
        except (ValueError, TypeError):
            pass

    # Ensure that the unit toggle and model selection are always respected
    params[ElementsIDs.UNIT_TOGGLE.value] = units
    params[ElementsIDs.MODEL_SELECTION.value] = selected_model
    params[ElementsIDs.chart_selected.value] = chart_selected

    # Update the input section
    input_section = input_environmental_personal(
        selected_model, units, url_params=params
    )

    return (selected_model, input_section, chart_selected)
=======
    Input(ElementsIDs.MODEL_SELECTION.value, "value"),
    Input(ElementsIDs.UNIT_TOGGLE.value, "checked"),
    Input(ElementsIDs.functionality_selection.value, "value"),
)
def update_inputs(selected_model, units_selection, function_selection):
    # todo here I should first check if some inputs are already stored in the store
    if selected_model is None:
        return no_update
    units = UnitSystem.IP.value if units_selection else UnitSystem.SI.value
    return input_environmental_personal(selected_model, units, function_selection)
>>>>>>> 93c9f677


@callback(
    Output(ElementsIDs.note_model.value, "children"),
    Input(ElementsIDs.MODEL_SELECTION.value, "value"),
)
def update_note_model(selected_model):
    if selected_model is None:
        return no_update
    if Models[selected_model].value.note_model:
        return html.Div(
            [
                dmc.Text("Limits of Applicability: ", size="sm", fw=700, span=True),
                dmc.Text(Models[selected_model].value.note_model, size="sm", span=True),
            ]
        )


@callback(
    Output(ElementsIDs.charts_dropdown.value, "children"),
    Input(ElementsIDs.MODEL_SELECTION.value, "value"),
<<<<<<< HEAD
    Input(ElementsIDs.chart_selected.value, "value"),
)
def update_note_model(selected_model, chart_selected):
    if selected_model is None:
        return no_update
    return chart_selector(selected_model=selected_model, chart_selected=chart_selected)
=======
    Input(ElementsIDs.functionality_selection.value, "value"),
)
def update_note_model(selected_model, function_selection):
    if selected_model is None:
        return no_update
    return chart_selector(
        selected_model=selected_model, function_selection=function_selection
    )
>>>>>>> 93c9f677


# todo add the track the mouse x, y axis
@callback(
    Output(ElementsIDs.CHART_CONTAINER.value, "children"),
    Input(MyStores.input_data.value, "data"),
    Input(ElementsIDs.functionality_selection.value, "value"),
)
def update_chart(inputs: dict, function_selection: str):
    selected_model: str = inputs[ElementsIDs.MODEL_SELECTION.value]
    units: str = inputs[ElementsIDs.UNIT_TOGGLE.value]
    chart_selected = inputs[ElementsIDs.chart_selected.value]
    function_selection = inputs[ElementsIDs.functionality_selection.value]

    placeholder = html.Div(
        [
            dmc.Title("Unfortunately this chart has not been implemented yet", order=4),
            dmc.Image(
                src="assets/media/chart_placeholder.png",
            ),
        ]
    )
    image = go.Figure()

    if chart_selected == Charts.t_rh.value.name:
        if selected_model == Models.PMV_EN.name:
            image = t_rh_pmv(
                inputs=inputs, model="iso", function_selection=function_selection
            )
        elif selected_model == Models.PMV_ashrae.name:
<<<<<<< HEAD
            image = t_rh_pmv(inputs=inputs, model="ashrae")
    if chart_selected == Charts.set_outputs.value.name:
        image = SET_outputs_chart(inputs=inputs)
    if chart_selected == Charts.pmot_ot.value.name:
        if selected_model == Models.Adaptive_ASHRAE.name:
            image = pmot_ot_adaptive_ashrae(inputs=inputs, model="ashrae")
=======
            image = t_rh_pmv(
                inputs=inputs, model="ashrae", function_selection=function_selection
            )
>>>>>>> 93c9f677

    note = ""
    chart: ChartsInfo
    for chart in Models[selected_model].value.charts:
        if chart.name == chart_selected:
            note = chart.note_chart

    graph_component = (
        placeholder
        if not image.data
        else dcc.Graph(
            id=ElementsIDs.GRAPH_HOVER.value,
            figure=image,  # Pass the Plotly figure object here
        )
    )

    return dmc.Stack(
        [
            graph_component,
            html.Div(
                [
                    dmc.Text("Note: ", size="sm", fw=700, span=True),
                    dmc.Text(note, size="sm", span=True),
                ]
            ),
        ]
    )


@callback(
    Output(ElementsIDs.RESULTS_SECTION.value, "children"),
    Input(MyStores.input_data.value, "data"),
)
def update_outputs(inputs: dict):
    return display_results(inputs)<|MERGE_RESOLUTION|>--- conflicted
+++ resolved
@@ -2,12 +2,7 @@
 import dash_mantine_components as dmc
 from dash import html, callback, Output, Input, no_update, State, ctx, dcc
 
-from components.charts import (
-    t_rh_pmv,
-    chart_selector,
-    SET_outputs_chart,
-    pmot_ot_adaptive_ashrae,
-)
+from components.charts import t_rh_pmv, chart_selector
 from components.dropdowns import (
     model_selection,
 )
@@ -27,9 +22,6 @@
     MyStores,
 )
 import plotly.graph_objects as go
-
-from urllib.parse import parse_qs, urlencode
-
 
 dash.register_page(__name__, path=URLS.HOME.value)
 
@@ -71,7 +63,6 @@
                                 id=ElementsIDs.CHART_CONTAINER.value,
                             ),
                             dmc.Text(id=ElementsIDs.note_model.value),
-                            dcc.Location(id=ElementsIDs.URL.value, refresh=False),
                         ],
                     ),
                     span={"base": 12, "sm": Dimensions.right_container_width.value},
@@ -86,7 +77,6 @@
 # Todo adding reflecting value to the url
 @callback(
     Output(MyStores.input_data.value, "data"),
-    Output(ElementsIDs.URL.value, "search", allow_duplicate=True),
     Input(ElementsIDs.inputs_form.value, "n_clicks"),
     Input(ElementsIDs.inputs_form.value, "children"),
     Input(ElementsIDs.clo_input.value, "value"),
@@ -95,9 +85,7 @@
     Input(ElementsIDs.chart_selected.value, "value"),
     Input(ElementsIDs.functionality_selection.value, "value"),
     State(ElementsIDs.MODEL_SELECTION.value, "value"),
-    prevent_initial_call=True,
-)
-# save the inputs in the store, and update the URL
+)
 def update_store_inputs(
     form_clicks: int,
     form_content: dict,
@@ -108,8 +96,6 @@
     functionality_selection: str,
     selected_model: str,
 ):
-    # if form_clicks is None:
-    #     return no_update, no_update
     units = UnitSystem.IP.value if units_selection else UnitSystem.SI.value
     inputs = get_inputs(selected_model, form_content, units, functionality_selection)
 
@@ -125,62 +111,12 @@
     inputs[ElementsIDs.chart_selected.value] = chart_selected
     inputs[ElementsIDs.functionality_selection.value] = functionality_selection
 
-    # encode the inputs to be used in the URL
-    url_search = f"?{urlencode(inputs)}"
-    # print(f"url_params: {url_data}")
-
-    return inputs, url_search
+    return inputs
 
 
 # todo get the value from the url
 @callback(
-    Output(ElementsIDs.MODEL_SELECTION.value, "value"),
     Output(ElementsIDs.INPUT_SECTION.value, "children"),
-<<<<<<< HEAD
-    Output(ElementsIDs.chart_selected.value, "value"),
-    Input(ElementsIDs.URL.value, "search"),
-    State(MyStores.input_data.value, "data"),
-    State(ElementsIDs.UNIT_TOGGLE.value, "checked"),
-)
-def update_model_and_inputs(url_search, stored_data, units_selection):
-    # Parse URL parameters
-    url_params = parse_qs(url_search.lstrip("?"))
-    url_params = {k: v[0] if len(v) == 1 else v for k, v in url_params.items()}
-
-    # If URL parameters exist, use them; otherwise, fall back to stored data
-    params = url_params if url_params else (stored_data or {})
-
-    # Get the selected model from params, or use the default if not found
-    selected_model = params.get(
-        ElementsIDs.MODEL_SELECTION.value, Models.PMV_ashrae.name
-    )
-
-    # Get the chart selected from URL parameters, or use default if not found
-    chart_selected = params.get(
-        ElementsIDs.chart_selected.value, Charts.t_rh.value.name
-    )
-
-    units = UnitSystem.IP.value if units_selection else UnitSystem.SI.value
-
-    # Convert numeric strings to float
-    for key, value in params.items():
-        try:
-            params[key] = float(value)
-        except (ValueError, TypeError):
-            pass
-
-    # Ensure that the unit toggle and model selection are always respected
-    params[ElementsIDs.UNIT_TOGGLE.value] = units
-    params[ElementsIDs.MODEL_SELECTION.value] = selected_model
-    params[ElementsIDs.chart_selected.value] = chart_selected
-
-    # Update the input section
-    input_section = input_environmental_personal(
-        selected_model, units, url_params=params
-    )
-
-    return (selected_model, input_section, chart_selected)
-=======
     Input(ElementsIDs.MODEL_SELECTION.value, "value"),
     Input(ElementsIDs.UNIT_TOGGLE.value, "checked"),
     Input(ElementsIDs.functionality_selection.value, "value"),
@@ -191,7 +127,6 @@
         return no_update
     units = UnitSystem.IP.value if units_selection else UnitSystem.SI.value
     return input_environmental_personal(selected_model, units, function_selection)
->>>>>>> 93c9f677
 
 
 @callback(
@@ -213,14 +148,6 @@
 @callback(
     Output(ElementsIDs.charts_dropdown.value, "children"),
     Input(ElementsIDs.MODEL_SELECTION.value, "value"),
-<<<<<<< HEAD
-    Input(ElementsIDs.chart_selected.value, "value"),
-)
-def update_note_model(selected_model, chart_selected):
-    if selected_model is None:
-        return no_update
-    return chart_selector(selected_model=selected_model, chart_selected=chart_selected)
-=======
     Input(ElementsIDs.functionality_selection.value, "value"),
 )
 def update_note_model(selected_model, function_selection):
@@ -229,7 +156,6 @@
     return chart_selector(
         selected_model=selected_model, function_selection=function_selection
     )
->>>>>>> 93c9f677
 
 
 # todo add the track the mouse x, y axis
@@ -260,18 +186,9 @@
                 inputs=inputs, model="iso", function_selection=function_selection
             )
         elif selected_model == Models.PMV_ashrae.name:
-<<<<<<< HEAD
-            image = t_rh_pmv(inputs=inputs, model="ashrae")
-    if chart_selected == Charts.set_outputs.value.name:
-        image = SET_outputs_chart(inputs=inputs)
-    if chart_selected == Charts.pmot_ot.value.name:
-        if selected_model == Models.Adaptive_ASHRAE.name:
-            image = pmot_ot_adaptive_ashrae(inputs=inputs, model="ashrae")
-=======
             image = t_rh_pmv(
                 inputs=inputs, model="ashrae", function_selection=function_selection
             )
->>>>>>> 93c9f677
 
     note = ""
     chart: ChartsInfo
