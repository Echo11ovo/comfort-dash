--- conflicted
+++ resolved
@@ -520,12 +520,8 @@
 
 # PMV - EN Chart selection
 class ModelInputsSelectionOperativeTemperaturePmvEN16798(Enum):
-<<<<<<< HEAD
     o_1: str = "Use operative temp"
-
-
+      
 class InputsName(Enum):
     Clothing_Level: str = "Clothing Level"
-=======
-    use_operative_temp: str = "Use operative temp"
->>>>>>> f0545775
+    use_operative_temp: str = "Use operative temp"